/*********************************************************************
* Software License Agreement (BSD License)
*
*  Copyright (c) 2014, Rice University
*  All rights reserved.
*
*  Redistribution and use in source and binary forms, with or without
*  modification, are permitted provided that the following conditions
*  are met:
*
*   * Redistributions of source code must retain the above copyright
*     notice, this list of conditions and the following disclaimer.
*   * Redistributions in binary form must reproduce the above
*     copyright notice, this list of conditions and the following
*     disclaimer in the documentation and/or other materials provided
*     with the distribution.
*   * Neither the name of the Rice University nor the names of its
*     contributors may be used to endorse or promote products derived
*     from this software without specific prior written permission.
*
*  THIS SOFTWARE IS PROVIDED BY THE COPYRIGHT HOLDERS AND CONTRIBUTORS
*  "AS IS" AND ANY EXPRESS OR IMPLIED WARRANTIES, INCLUDING, BUT NOT
*  LIMITED TO, THE IMPLIED WARRANTIES OF MERCHANTABILITY AND FITNESS
*  FOR A PARTICULAR PURPOSE ARE DISCLAIMED. IN NO EVENT SHALL THE
*  COPYRIGHT OWNER OR CONTRIBUTORS BE LIABLE FOR ANY DIRECT, INDIRECT,
*  INCIDENTAL, SPECIAL, EXEMPLARY, OR CONSEQUENTIAL DAMAGES (INCLUDING,
*  BUT NOT LIMITED TO, PROCUREMENT OF SUBSTITUTE GOODS OR SERVICES;
*  LOSS OF USE, DATA, OR PROFITS; OR BUSINESS INTERRUPTION) HOWEVER
*  CAUSED AND ON ANY THEORY OF LIABILITY, WHETHER IN CONTRACT, STRICT
*  LIABILITY, OR TORT (INCLUDING NEGLIGENCE OR OTHERWISE) ARISING IN
*  ANY WAY OUT OF THE USE OF THIS SOFTWARE, EVEN IF ADVISED OF THE
*  POSSIBILITY OF SUCH DAMAGE.
*********************************************************************/

/* Author: Caleb Voss */

#include <fstream>

#include <ompl/base/ScopedState.h>
#include <ompl/base/spaces/AtlasChart.h>
#include <ompl/base/spaces/AtlasConstraint.h>
#include <ompl/base/spaces/AtlasStateSpace.h>
#include <ompl/geometric/PathGeometric.h>
#include <ompl/geometric/planners/est/EST.h>
#include <ompl/geometric/planners/kpiece/BKPIECE1.h>
#include <ompl/geometric/planners/kpiece/LBKPIECE1.h>
#include <ompl/geometric/planners/kpiece/KPIECE1.h>
#include <ompl/geometric/planners/pdst/PDST.h>
#include <ompl/geometric/planners/prm/LazyPRM.h>
#include <ompl/geometric/planners/prm/PRM.h>
#include <ompl/geometric/planners/prm/PRMstar.h>
#include <ompl/geometric/planners/prm/SPARS.h>
#include <ompl/geometric/planners/prm/SPARStwo.h>
#include <ompl/geometric/planners/rrt/CBiRRT2.h>
#include <ompl/geometric/planners/rrt/ConstrainedRRT.h>
#include <ompl/geometric/planners/rrt/LazyRRT.h>
#include <ompl/geometric/planners/rrt/LBTRRT.h>
#include <ompl/geometric/planners/rrt/pRRT.h>
#include <ompl/geometric/planners/rrt/RRT.h>
#include <ompl/geometric/planners/rrt/RRTConnect.h>
#include <ompl/geometric/planners/rrt/RRTstar.h>
#include <ompl/geometric/planners/rrt/TRRT.h>
#include <ompl/geometric/planners/sbl/pSBL.h>
#include <ompl/geometric/planners/sbl/SBL.h>
#include <ompl/geometric/planners/stride/STRIDE.h>

#include <eigen3/Eigen/Dense>

/** Simple manifold example: the unit sphere. */
Eigen::VectorXd Fsphere (const Eigen::VectorXd &x)
{
    Eigen::VectorXd f(1);
    f[0] = x.norm() - 1;
    return f;
}

/** Jacobian of Fsphere(x). */
Eigen::MatrixXd Jsphere (const Eigen::VectorXd &x)
{
    return x.transpose().normalized();
}

/** Sphere has 3 ring-shaped obstacles on latitudinal lines, with a small gap in each. */
bool sphereValid (const ompl::base::State *state)
{
    const Eigen::VectorXd &x = state->as<ompl::base::AtlasStateSpace::StateType>()->toVector();
    
    if (-0.75 < x[2] && x[2] < -0.6)
    {
        if (-0.2 < x[1] && x[1] < 0.2)
            return x[0] > 0;
        return false;
    }
    else if (-0.125 < x[2] && x[2] < 0.125)
    {
        if (-0.2 < x[1] && x[1] < 0.2)
            return x[0] < 0;
        return false;
    }
    else if (0.6 < x[2] && x[2] < 0.75)
    {
        if (-0.2 < x[0] && x[0] < 0.2)
            return x[1] > 0;
        return false;
    }
    return true;
}

/** More complicated manifold example: Consider three points in 3D space: p1, p2, and p3. Put p1 exactly
 * 3 units above p2, and have p3 orbit p1 at a distance of 2 in a plane perpendicular to p1. That's 9
 * dimensions, with 5 constraints, to create a 4D manifold. */
Eigen::VectorXd Fcomplicated (const Eigen::VectorXd &x)
{
    Eigen::VectorXd f(5);
    Eigen::VectorXd p1, p2, p3;
    
    // Separate out the three points
    p1 = x.segment(0, 3);
    p2 = x.segment(3, 3);
    p3 = x.segment(6, 3);
    
    f[0] = p1[0] - p2[0];           // p1, p2 have same x coordinate
    f[1] = p1[1] - p2[1];           // p1, p2 have same y coordinate
    f[2] = p1[2] - p2[2] - 3;       // p1 is 3 units above p2
    f[3] = (p1 - p3).norm() - 2;    // p3 is 2 units away from p1
    f[4] = (p3 - p1).dot(p1);       // p3 lies in the plane perpendicular to p1
    return f;
}

/** Jacobian of Fcomplicated(x).*/
Eigen::MatrixXd Jcomplicated (const Eigen::VectorXd &x)
{
    Eigen::VectorXd p1, p2, p3;
    p1 = x.segment(0, 3);
    p2 = x.segment(3, 3);
    p3 = x.segment(6, 3);
    
    Eigen::MatrixXd j = Eigen::MatrixXd::Zero(5,9);
    j(0,0) = 1; j(0,3) = -1;
    j(1,1) = 1; j(1,4) = -1;
    j(2,2) = 1; j(2,5) = -1;
    j.row(3).head(3) = (p1 - p3).transpose().normalized(); j.row(3).tail(3) = -j.row(3).head(3);
    j.row(4).head(3) = (p3 - 2*p1).transpose(); j.row(4).tail(3) = p1.transpose();
    return j;
}

/** Klein bottle manifold. */
Eigen::VectorXd FKleinBottle (const Eigen::VectorXd &x)
{
    const double p = x.squaredNorm() + 2*x[1] - 1;
    const double n = x.squaredNorm() - 2*x[1] - 1;
    const double u = n*n - 8*x[2]*x[2];
    
    Eigen::VectorXd f(1);
    f[0] = p*u + 16*x[0]*x[1]*n;
    
    return f;
}

/** Jacobian of FKleinBottle(x). */
Eigen::MatrixXd JKleinBottle (const Eigen::VectorXd &x)
{
    const double p = x.squaredNorm() + 2*x[1] - 1;
    const double n = x.squaredNorm() - 2*x[1] - 1;
    const double u = n*n - 8*x[2]*x[2];
    
    Eigen::MatrixXd j(1,3);
    j(0,0) = 32*x[0]*x[0]*x[1] + 16*x[1]*n + 4*x[0]*n*p + 2*x[0]*u;
    j(0,1) = 32*x[0]*x[1]*(x[1]-1) + 16*x[0]*n + 4*(x[1]-1)*n*p + 2*(x[1]+1)*u;
    j(0,2) = 2*x[2]*(16*x[0]*x[1] + 2*p*(n-4) + u);
    
    return j;
}

/** Torus manifold. */
Eigen::VectorXd Ftorus (const Eigen::VectorXd &x)
{
    Eigen::VectorXd f(1);
    const double r1 = 2;
    const double r2 = 1;
    Eigen::VectorXd c(3); c << x[0], x[1], 0;
    f[0] = (x - r1 * c.normalized()).norm() - r2;
    
    return f;
}

/** Jacobian of Ftorus(x). */
Eigen::MatrixXd Jtorus (const Eigen::VectorXd &x)
{
    Eigen::MatrixXd j(1,3);
    const double r1 = 2;
    const double xySquaredNorm = x[0]*x[0] + x[1]*x[1];
    const double xyNorm = std::sqrt(xySquaredNorm);
    const double denom = std::sqrt(x[2]*x[2] + (xyNorm - r1)*(xyNorm - r1));
    const double c = (xyNorm - r1) * (xyNorm*xySquaredNorm) / (xySquaredNorm * xySquaredNorm * denom);
    j(0,0) = x[0] * c;
    j(0,1) = x[1] * c;
    j(0,2) = x[2] / denom;
    
    return j;
}

#define CHAINDIM    3
#define CHAINLINKS  5
/** Kinematic chain manifold. 5 links in 3D space. */
Eigen::VectorXd Fchain (const Eigen::VectorXd &x)
{
    Eigen::VectorXd f(CHAINLINKS+1);
    
    // Consecutive joints must be a fixed distance apart
    const double linkLength = 1;
    Eigen::VectorXd joint1 = Eigen::VectorXd::Zero(CHAINDIM);
    for (std::size_t i = 0; i < CHAINLINKS; i++)
    {
        const Eigen::VectorXd joint2 = x.segment(CHAINDIM*i, CHAINDIM);
        f[i] = (joint1 - joint2).norm() - linkLength;
        
        joint1 = joint2;
    }
    
    // End effector must lie on a sphere of radius 3
    f[CHAINLINKS] = x.tail(CHAINDIM).norm() - 3;
    
    return f;
}

/** Jacobian of Fchain(x). */
Eigen::MatrixXd Jchain (const Eigen::VectorXd &x)
{
    Eigen::MatrixXd j = Eigen::MatrixXd::Zero(CHAINLINKS+1, CHAINDIM*CHAINLINKS);
    Eigen::VectorXd plus(CHAINDIM*(CHAINLINKS+1)); plus.head(CHAINDIM*CHAINLINKS) = x; plus.tail(CHAINDIM) = Eigen::VectorXd::Zero(CHAINDIM);
    Eigen::VectorXd minus(CHAINDIM*(CHAINLINKS+1)); minus.head(CHAINDIM) = Eigen::VectorXd::Zero(CHAINDIM); minus.tail(CHAINDIM*CHAINLINKS) = x;
    const Eigen::VectorXd diagonal = plus - minus;
    for (std::size_t i = 0; i < CHAINLINKS; i++)
        j.row(i).segment(CHAINDIM*i, CHAINDIM) = diagonal.segment(CHAINDIM*i, CHAINDIM).normalized();
    j.block(1, 0, CHAINLINKS, CHAINDIM*(CHAINLINKS-1)) -= j.block(1, CHAINDIM, CHAINLINKS, CHAINDIM*(CHAINLINKS-1));
    j.row(CHAINLINKS).tail(CHAINDIM) = -diagonal.tail(CHAINDIM).normalized().transpose();
    
    return j;
}

/** Every state is valid. */
bool always (const ompl::base::State *)
{
    return true;
}

/** Every state has a small chance to be invalid. On very rare occasions, the start or goal is declared
 * invalid and the planning fails. */
bool almostAlways (const ompl::base::State *)
{
    return ((double) std::rand())/RAND_MAX < 0.95;
}

/** States surrounding the goal are invalid, making it unreachable. */
bool unreachable (const ompl::base::State *state, const Eigen::VectorXd &goal)
{
    return std::abs((state->as<ompl::base::AtlasStateSpace::StateType>()->toVector() - goal).norm() - 0.25) > 0.249;
}

/** For the chain example. Joints may not get too close to each other. */
bool noIntersect (const ompl::base::State *state)
{
    const Eigen::VectorXd x = state->as<ompl::base::AtlasStateSpace::StateType>()->toVector();
    for (std::size_t i = 0; i < CHAINLINKS-1; i++)
    {
        if (x.segment(CHAINDIM*i, CHAINDIM).cwiseAbs().maxCoeff() < 0.2)
            return false;
        for (std::size_t j = i+1; j < CHAINLINKS; j++)
        {
            if ((x.segment(CHAINDIM*i, CHAINDIM) - x.segment(CHAINDIM*j, CHAINDIM)).cwiseAbs().maxCoeff() < 0.2)
                return false;
        }
    }
    
    const Eigen::VectorXd end = x.tail(CHAINDIM)/3;
    if (-0.75 < end[0] && end[0] < -0.6)
    {
        if (-0.2 < end[1] && end[1] < 0.2)
            return end[2] > 0;
        return false;
    }
    else if (-0.125 < end[0] && end[0] < 0.125)
    {
        if (-0.2 < end[1] && end[1] < 0.2)
            return end[2] < 0;
        return false;
    }
    else if (0.6 < end[0] && end[0] < 0.75)
    {
        if (-0.2 < end[2] && end[2] < 0.2)
            return end[1] > 0;
        return false;
    }
    
    return true;
}

/** Initialize the atlas for the sphere problem and store the start and goal vectors. */
ompl::base::AtlasStateSpace *initSphereProblem (Eigen::VectorXd &x, Eigen::VectorXd &y,
                                                ompl::base::StateValidityCheckerFn &isValid, double &plannerRange)
{
    plannerRange = 0.75;
    const std::size_t dim = 3;
    
    // Start and goal points
    x = Eigen::VectorXd(dim); x << 0, 0, -1;
    y = Eigen::VectorXd(dim); y << 0, 0, 1;
    
    // Validity checker
    isValid = &sphereValid;
    
    // Atlas initialization (can use numerical methods to compute the Jacobian, but giving an explicit function is faster)
    return new ompl::base::AtlasStateSpace(dim, Fsphere, Jsphere);
}

/** Initialize the atlas for the sphere problem and store the start and goal vectors. */
ompl::base::AtlasStateSpace *initKleinBottleProblem (Eigen::VectorXd &x, Eigen::VectorXd &y,
                                                     ompl::base::StateValidityCheckerFn &isValid, double &plannerRange)
{
    plannerRange = 1.5;
    const std::size_t dim = 3;
    
    // Start and goal points
    x = Eigen::VectorXd(dim); x << -0.5, -0.25, 0.1892222244330081;
    y = Eigen::VectorXd(dim); y << 2.5, -1.5, 1.0221854181962458;
    
    // Validity checker
    isValid = boost::bind(&unreachable, _1, y);
    
    // Atlas initialization
    return new ompl::base::AtlasStateSpace(dim, FKleinBottle, JKleinBottle);
}

/** Initialize the atlas for the torus problem and store the start and goal vectors. */
ompl::base::AtlasStateSpace *initTorusProblem (Eigen::VectorXd &x, Eigen::VectorXd &y,
                                               ompl::base::StateValidityCheckerFn &isValid, double &plannerRange)
{
    plannerRange = 1;
    const std::size_t dim = 3;
    
    // Start and goal points
    x = Eigen::VectorXd(dim); x << -2, 0, -1;
    y = Eigen::VectorXd(dim); y << 2, 0, 1;
    
    // Validity checker
    isValid = &always;
    
    // Atlas initialization
    return new ompl::base::AtlasStateSpace(dim, Ftorus, Jtorus);
}

/** Initialize the atlas for the kinematic chain problem. */
ompl::base::AtlasStateSpace *initChainProblem (Eigen::VectorXd &x, Eigen::VectorXd &y,
                                               ompl::base::StateValidityCheckerFn &isValid, double &plannerRange)
{
    plannerRange = 3;
    const std::size_t dim = 15;
    
    // Start and goal points
    x = Eigen::VectorXd(dim); x << 1, 0, 0, 2, 0, 0, 2, -1, 0, 3, -1, 0, 3, 0, 0;
    y = Eigen::VectorXd(dim); y << 0, -1, 0, -1, -1, 0, -1, 0, 0, -2, 0, 0, -3, 0, 0;
    
    // Validity checker
    isValid = &noIntersect;
    
    return new ompl::base::AtlasStateSpace(dim, Fchain, Jchain);
}

/** Allocate a sampler for the atlas that only returns valid points. */
ompl::base::ValidStateSamplerPtr vssa (const ompl::base::AtlasStateSpacePtr &atlas, const ompl::base::SpaceInformation *si)
{
    return ompl::base::ValidStateSamplerPtr(new ompl::base::AtlasValidStateSampler(atlas, si));
}

/** Print usage information. Does not return. */
void usage (void)
{
    std::cout << "Usage: demo_AtlasPlanning <problem> <planner> <timelimit>\n";
    std::cout << "Available problems:\n";
    std::cout << "    sphere torus klein chain\n";
    std::cout << "Available planners:\n";
    std::cout << "    EST RRT AtlasRRT RRTConnect RRTstar LazyRRT TRRT LBTRRT pRRTx\n";
    std::cout << "    ConstrainedRRT CBiRRT2 KPIECE1 BKPIECE1 LBKPIECE1 PDST\n";
    std::cout << "    PRM PRMstar LazyPRM SBL pSBLx SPARS SPARStwo STRIDE\n";
    std::cout << " where the 'x' in pRRTx and pSBLx is the number of threads.\n";
    exit(0);
}

ompl::base::AtlasStateSpace *parseProblem (const char *const problem, Eigen::VectorXd &x, Eigen::VectorXd &y,
                                           ompl::base::StateValidityCheckerFn &isValid, double &plannerRange)
{
    if (std::strcmp(problem, "sphere") == 0)
        return initSphereProblem(x, y, isValid, plannerRange);
    else if (std::strcmp(problem, "torus") == 0)
        return initTorusProblem(x, y, isValid, plannerRange);
    else if (std::strcmp(problem, "klein") == 0)
        return initKleinBottleProblem(x, y, isValid, plannerRange);
    else if (std::strcmp(problem, "chain") == 0)
        return initChainProblem(x, y, isValid, plannerRange);
    else
        usage();
    
    std::abort();
}

ompl::base::Planner *parsePlanner (const char *const planner, const ompl::base::SpaceInformationPtr &si, const double range)
{
    if (std::strcmp(planner, "EST") == 0)
    {
        ompl::geometric::EST *est = new ompl::geometric::EST(si);
        est->setRange(range);
        return est;
    }
    else if (std::strcmp(planner, "RRT") == 0)
    {
        ompl::geometric::RRT *rrt = new ompl::geometric::RRT(si);
        return rrt;
    }
    else if (std::strcmp(planner, "AtlasRRT") == 0)
    {
        ompl::geometric::RRT *atlasrrt = new ompl::geometric::RRT(si);
        atlasrrt->setName("AtlasRRT");
        atlasrrt->setIntermediateStates(true);
        return atlasrrt;
    }
    else if (std::strcmp(planner, "RRTConnect") == 0)
    {
        ompl::geometric::RRTConnect *rrtconnect = new ompl::geometric::RRTConnect(si);
        return rrtconnect;
    }
    else if (std::strcmp(planner, "RRTstar") == 0)
    {
        ompl::geometric::RRTstar *rrtstar = new ompl::geometric::RRTstar(si);
        return rrtstar;
    }
    else if (std::strcmp(planner, "LazyRRT") == 0)
    {
        ompl::geometric::LazyRRT *lazyrrt = new ompl::geometric::LazyRRT(si);
        return lazyrrt;
    }
    else if (std::strcmp(planner, "TRRT") == 0)
    {
        ompl::geometric::TRRT *trrt = new ompl::geometric::TRRT(si);
        return trrt;
    }
    else if (std::strcmp(planner, "LBTRRT") == 0)
    {
        ompl::geometric::LBTRRT *lbtrrt = new ompl::geometric::LBTRRT(si);
        return lbtrrt;
    }
    else if (std::strcmp(planner, "pRRT0") > 0 && std::strcmp(planner, "pRRT9") <= 0)
    {
        ompl::geometric::pRRT *prrt = new ompl::geometric::pRRT(si);
        const unsigned int nthreads = std::atoi(&planner[4]);
        prrt->setThreadCount(nthreads);
        std::cout << "Using " << nthreads << " threads.\n";
        return prrt;
    }
    else if (std::strcmp(planner, "ConstrainedRRT") == 0)
    {
        ompl::geometric::ConstrainedRRT *constrainedrrt = new ompl::geometric::ConstrainedRRT(si);
        return constrainedrrt;
    }
    else if (std::strcmp(planner, "CBiRRT2") == 0)
    {
        ompl::geometric::CBiRRT2 *cbirrt2 = new ompl::geometric::CBiRRT2(si);
        return cbirrt2;
    }
    else if (std::strcmp(planner, "KPIECE1") == 0)
    {
        ompl::geometric::KPIECE1 *kpiece1 = new ompl::geometric::KPIECE1(si);
        kpiece1->setRange(range);
        return kpiece1;
    }
    else if (std::strcmp(planner, "BKPIECE1") == 0)
    {
        ompl::geometric::BKPIECE1 *bkpiece1 = new ompl::geometric::BKPIECE1(si);
        bkpiece1->setRange(range);
        return bkpiece1;
    }
    else if (std::strcmp(planner, "LBKPIECE1") == 0)
    {
        ompl::geometric::LBKPIECE1 *lbkpiece1 = new ompl::geometric::LBKPIECE1(si);
        lbkpiece1->setRange(range);
        return lbkpiece1;
    }
    else if (std::strcmp(planner, "PDST") == 0)
        return new ompl::geometric::PDST(si);
    else if (std::strcmp(planner, "PRM") == 0)
        return new ompl::geometric::PRM(si);
    else if (std::strcmp(planner, "PRMstar") == 0)
        return new ompl::geometric::PRMstar(si);
    else if (std::strcmp(planner, "LazyPRM") == 0)
        return new ompl::geometric::LazyPRM(si);
    else if (std::strcmp(planner, "SBL") == 0)
    {
        ompl::geometric::SBL *sbl = new ompl::geometric::SBL(si);
        sbl->setRange(range);
        return sbl;
    }
    else if (std::strcmp(planner, "pSBL0") > 0 && std::strcmp(planner, "pSBL9") <= 0)
    {
        ompl::geometric::pSBL *psbl = new ompl::geometric::pSBL(si);
        psbl->setRange(range);
        const unsigned int nthreads = std::atoi(&planner[4]);
        psbl->setThreadCount(nthreads);
        std::cout << "Using " << nthreads << " threads.\n";
        return psbl;
    }
    else if (std::strcmp(planner, "SPARS") == 0)
        return new ompl::geometric::SPARS(si);
    else if (std::strcmp(planner, "SPARStwo") == 0)
        return new ompl::geometric::SPARStwo(si);
    else if (std::strcmp(planner, "STRIDE") == 0)
    {
        ompl::geometric::STRIDE *stride = new ompl::geometric::STRIDE(si);
        stride->setRange(range);
        return stride;
    }
    else
        usage();
    
    std::abort();
}

int main (int argc, char **argv)
{
    if (argc != 4)
        usage();
    
    // Initialize the atlas for a problem (you can try the other one too)
    Eigen::VectorXd x, y;
    ompl::base::StateValidityCheckerFn isValid;
<<<<<<< HEAD
    double plannerRange;
    ompl::base::AtlasStateSpacePtr atlas(parseProblem(argv[1], x, y, isValid, plannerRange));
=======
    ompl::base::AtlasStateSpacePtr atlas(parseProblem(argv[1], x, y, isValid));
    bool cons = false;
    if (std::strcmp(argv[2], "ConstrainedRRT") == 0 || std::strcmp(argv[2], "CBiRRT2") == 0)
        cons = true;
    if (cons)
        atlas->stopBeingAnAtlas(true);
>>>>>>> 3a765640
    ompl::base::StateSpacePtr space(atlas);
    ompl::base::ConstrainedSpaceInformationPtr si(new ompl::base::ConstrainedSpaceInformation(space));
    atlas->setSpaceInformation(si);
    si->setStateValidityChecker(isValid);
    si->setValidStateSamplerAllocator(boost::bind(vssa, atlas, _1));
    ompl::base::ConstraintInformationPtr ci(new ompl::base::ConstraintInformation);
    ompl::base::ConstraintPtr c(new ompl::base::AtlasConstraint(atlas));
    ci->addConstraint(c);
    si->setConstraintInformation(ci);
    const ompl::base::AtlasChart &startChart = atlas->anchorChart(x);
    const ompl::base::AtlasChart &goalChart = atlas->anchorChart(y);
    ompl::base::ScopedState<> start(space);
    ompl::base::ScopedState<> goal(space);
    start->as<ompl::base::AtlasStateSpace::StateType>()->setRealState(x, startChart);
    goal->as<ompl::base::AtlasStateSpace::StateType>()->setRealState(y, goalChart);
    ompl::base::ProblemDefinitionPtr pdef(new ompl::base::ProblemDefinition(si));
    pdef->setStartAndGoalStates(start, goal);
    
    // Bounds
    ompl::base::RealVectorBounds bounds(atlas->getAmbientDimension());
    bounds.setLow(-10);
    bounds.setHigh(10);
<<<<<<< HEAD
    atlas->setBounds(bounds);
=======
    space->as<ompl::base::RealVectorStateSpace>()->setBounds(bounds);
>>>>>>> 3a765640
    si->setup();
    
    // Atlas parameters
    atlas->setExploration(0.9);
    atlas->setRho(0.1);
    atlas->setAlpha(M_PI/32);
    atlas->setEpsilon(0.05);
    atlas->setDelta(0.01);
    atlas->setMaxChartsPerExtension(200);
    atlas->setMonteCarloSampleCount(0);
    
    // Choose the planner.
    ompl::base::PlannerPtr planner(parsePlanner(argv[2], si, plannerRange));
    planner->setProblemDefinition(pdef);
    planner->setup();
    
    // Set the time limit
    const double timelimit = std::atof(argv[3]);
    if (timelimit <= 0)
        usage();
    
    // Plan
    std::clock_t tstart = std::clock();
    ompl::base::PlannerStatus stat;
    if ((stat = planner->solve(timelimit)))
    {
        double time = ((double)(std::clock()-tstart))/CLOCKS_PER_SEC;
        
        ompl::geometric::PathGeometric &path = *boost::dynamic_pointer_cast<ompl::geometric::PathGeometric>(pdef->getSolutionPath());
        if (x.size() == 3)
        {
            std::ofstream pathFile("path.ply");
            atlas->dumpPath(path, pathFile, cons);
            pathFile.close();
        }
        
        // Extract the solution path by re-interpolating between the saved states
        const std::vector<ompl::base::State *> &waypoints = path.getStates();
        double length = 0;
        if (cons)
        {
            std::ofstream animFile("anim.txt");
            for (std::size_t i = 0; i < waypoints.size(); i++)
            {
                std::cout << "[" << waypoints[i]->as<ompl::base::AtlasStateSpace::StateType>()->toVector().transpose() << "]\n";
                animFile << waypoints[i]->as<ompl::base::AtlasStateSpace::StateType>()->toVector().transpose() << "\n";
            }
            animFile.close();
            length = path.length();
        }
        else
        {
            std::ofstream animFile("anim.txt");
            for (std::size_t i = 0; i < waypoints.size()-1; i++)
            {
                // Denote that we are switching to the next saved state
                std::cout << "-----\n";
                ompl::base::AtlasStateSpace::StateType *from, *to;
                from = waypoints[i]->as<ompl::base::AtlasStateSpace::StateType>();
                to = waypoints[i+1]->as<ompl::base::AtlasStateSpace::StateType>();
                
                // Traverse the manifold
                std::vector<ompl::base::AtlasStateSpace::StateType *> stateList;
                atlas->followManifold(from, to, true, &stateList);
                if (atlas->equalStates(stateList.front(), stateList.back()))
                {
                    std::cout << "[" << stateList.front()->toVector().transpose() << "]  " << stateList.front()->getChart().getID() << "\n";
                    animFile << stateList.front()->toVector().transpose() << "\n";
                }
                else
                {
                    // Print the intermediate states
                    for (std::size_t i = 1; i < stateList.size(); i++)
                    {
                        std::cout << "[" << stateList[i]->toVector().transpose() << "]  " << stateList[i]->getChart().getID() << "\n";
                        animFile << stateList[i]->toVector().transpose() << "\n";
                        length += atlas->distance(stateList[i-1], stateList[i]);
                    }
                }
                
                // Delete the intermediate states
                for (std::size_t i = 0; i < stateList.size(); i++)
                    atlas->freeState(stateList[i]);
            }
            animFile.close();
            std::cout << "-----\n";
        }
        if (stat == ompl::base::PlannerStatus::APPROXIMATE_SOLUTION)
            std::cout << "Solution is approximate.\n";
        std::cout << "Length: " << length << "\n";
        std::cout << "Took " << time << " seconds.\n";
    }
    else
    {
        std::cout << "No solution found.\n";
    }
    
    std::cout << "Atlas created " << atlas->getChartCount() << " charts.\n";
    
    if (x.size() == 3)
    {
        if (!cons)
        {
            std::ofstream atlasFile("atlas.ply");
            atlas->dumpMesh(atlasFile);
            atlasFile.close();
        }
        
        std::ofstream graphFile("graph.ply");
        ompl::base::PlannerData pd(si);
        planner->getPlannerData(pd);
        atlas->dumpGraph(pd.toBoostGraph(), graphFile, cons);
        graphFile.close();
    }
    
    return 0;
}<|MERGE_RESOLUTION|>--- conflicted
+++ resolved
@@ -532,17 +532,13 @@
     // Initialize the atlas for a problem (you can try the other one too)
     Eigen::VectorXd x, y;
     ompl::base::StateValidityCheckerFn isValid;
-<<<<<<< HEAD
     double plannerRange;
     ompl::base::AtlasStateSpacePtr atlas(parseProblem(argv[1], x, y, isValid, plannerRange));
-=======
-    ompl::base::AtlasStateSpacePtr atlas(parseProblem(argv[1], x, y, isValid));
     bool cons = false;
     if (std::strcmp(argv[2], "ConstrainedRRT") == 0 || std::strcmp(argv[2], "CBiRRT2") == 0)
         cons = true;
     if (cons)
         atlas->stopBeingAnAtlas(true);
->>>>>>> 3a765640
     ompl::base::StateSpacePtr space(atlas);
     ompl::base::ConstrainedSpaceInformationPtr si(new ompl::base::ConstrainedSpaceInformation(space));
     atlas->setSpaceInformation(si);
@@ -565,11 +561,7 @@
     ompl::base::RealVectorBounds bounds(atlas->getAmbientDimension());
     bounds.setLow(-10);
     bounds.setHigh(10);
-<<<<<<< HEAD
-    atlas->setBounds(bounds);
-=======
     space->as<ompl::base::RealVectorStateSpace>()->setBounds(bounds);
->>>>>>> 3a765640
     si->setup();
     
     // Atlas parameters
